--- conflicted
+++ resolved
@@ -10,11 +10,7 @@
 use tree_sitter::Point;
 
 use crate::config::Config;
-<<<<<<< HEAD
-use crate::document::{Document, Include, NestedPos, LEGEND_TYPES};
-=======
-use crate::document::{Document, Include, NestedPos, VmodImport};
->>>>>>> 2d89fa3c
+use crate::document::{Document, Include, NestedPos, LEGEND_TYPES, VmodImport};
 use crate::varnish_builtins::{get_varnish_builtins, Definition, Definitions, Type};
 use crate::vcc::parse_vcc_file_by_path;
 use crate::vmod::read_vmod_lib_by_name;
@@ -34,11 +30,7 @@
     // pub root_path: Option<String>,
     pub root_uri: RwLock<Option<Url>>,
     pub config: RwLock<Config>,
-<<<<<<< HEAD
-=======
     pub cache: RwLock<HashMap<Url, CacheEntry>>,
-    // semantic_token_map: DashMap<String, Vec<ImCompleteSemanticToken>>,
->>>>>>> 2d89fa3c
 }
 
 impl Backend {
