use std::collections::{BTreeMap, HashMap};
use std::mem::discriminant;
use tower_lsp::lsp_types::Location;

use crate::document::NestedPos;

pub type Properties = BTreeMap<String, Type>;

// implemented by Obj and Definitions
pub trait HasTypeProperties {
    fn get_type_properties_by_range(&self, partial_ident: &str) -> Vec<(&String, &Type)>;
    fn get_type_property(&self, ident: &str) -> Option<&Type>;
    fn obj(&self) -> Option<&Obj>;
}

#[derive(Debug, Clone)]
pub enum Type {
    Obj(Obj),
    Func(Func),
    Backend,
    String,
    Number,
    Duration,
    Time,
    Bool,
    Acl,
    Sub,
    Probe,
    Enum(Vec<String>),
    Blob,
    IP,
    Body,
}

impl Type {
    pub fn is_same_type_as(&self, other: &Self) -> bool {
        discriminant(self) == discriminant(other)
    }

    pub fn can_this_cast_into(&self, other: &Self) -> bool {
        // anything can cast into string (probably)
        matches!(other, Type::String) ||
            // string can cast into number and ip
            (matches!(self, Type::String) && matches!(other, Type::Number | Type::IP)) ||
            // number can cast into bool
            (matches!(self, Type::Number) && matches!(other, Type::Bool)) ||
            // match same type
            discriminant(self) == discriminant(other)
    }
}

impl std::fmt::Display for Type {
    fn fmt(&self, f: &mut std::fmt::Formatter<'_>) -> std::fmt::Result {
        match self {
            Type::Obj(_obj) => write!(f, "STRUCT"),
            Type::Func(func) => write!(
                f,
                "{}{}{}",
                match func.ret_type {
                    Some(ref return_str) => format!("{} ", return_str),
                    _ => "".to_string(),
                },
                func.name,
                func.get_signature_string()
            ),
            Type::Backend => write!(f, "BACKEND"),
            Type::String => write!(f, "STRING"),
            Type::Number => write!(f, "NUMBER"),
            Type::Duration => write!(f, "DURATION"),
            Type::Time => write!(f, "TIME"),
            Type::Bool => write!(f, "BOOL"),
            Type::Acl => write!(f, "ACL"),
            Type::Sub => write!(f, "SUBROUTINE"),
            Type::Probe => write!(f, "PROBE"),
            Type::Enum(values) => write!(f, "ENUM {{{}}}", values.join(", ")),
            Type::Blob => write!(f, "BLOB"),
            Type::IP => write!(f, "IP"),
            Type::Body => write!(f, "BODY"),
        }
    }
}

// top level scope
#[derive(Debug, Default)]
pub struct Definitions {
    pub properties: BTreeMap<String, Definition>,
}

impl Definitions {
    /// alias to default for now
    pub fn new() -> Definitions {
        Definitions::default()
    }
}

pub struct AutocompleteSearchOptions {
    pub search_type: Option<Type>,
    // pub ignore_type: Option<Type>,
    pub must_be_writable: Option<bool>,
}

impl Definitions {
    pub fn get(&self, ident: &str) -> Option<&Definition> {
        self.properties.get(ident)
    }

    pub fn get_type_property_by_nested_idents(&self, idents: Vec<&str>) -> Option<&Type> {
        let mut scope: &dyn HasTypeProperties = self;
        let (idents, [last_ident, ..]) = idents.split_at(idents.len() - 1) else {
            unreachable!("Failed to split identifier by period");
        };
        for ident in idents {
            let Some(Type::Obj(ref obj)) = scope.get_type_property(ident) else {
                return None;
            };
            scope = obj;
        }
        scope.get_type_property(last_ident)
    }

    pub fn get_type_properties_by_idents(
        &self,
        idents: Vec<&str>,
        options: AutocompleteSearchOptions,
    ) -> Option<Vec<(&String, &Type)>> {
        let mut scope: &dyn HasTypeProperties = self;
        let (idents, [last_ident, ..]) = idents.split_at(idents.len() - 1) else {
            unreachable!("Failed to split identifier by period");
        };
        for ident in idents {
            let Some(Type::Obj(ref obj)) = scope.get_type_property(ident) else {
                return None;
            };
            scope = obj;
        }

        Some(
            scope
                .get_type_properties_by_range(last_ident)
                .iter()
                .filter(|(_prop_name, property)| {
                    if let Some(ref search_type) = options.search_type {
                        scope_contains_type(property, search_type, true)
                    } else if options.must_be_writable.unwrap_or(false) {
                        let is_writable = scope.obj().map_or(false, |obj| !obj.read_only);
                        is_writable || scope_contains_writable(property)
                    } else {
                        // match on everything
                        true
                    }
                })
                .map(|(a, b)| (*a, *b)) // hmm
                .collect::<Vec<_>>(),
        )
    }
}

impl HasTypeProperties for Definitions {
    fn get_type_properties_by_range(&self, partial_ident: &str) -> Vec<(&String, &Type)> {
        self.properties
            .range(partial_ident.to_string()..)
            .take_while(|(key, _v)| key.starts_with(partial_ident))
            .map(|(name, def)| (name, &(*def.r#type)))
            .collect()
    }
    fn get_type_property(&self, ident: &str) -> Option<&Type> {
        self.properties.get(ident).map(|def| &(*def.r#type))
    }
    fn obj(&self) -> Option<&Obj> {
        None
    }
}

#[derive(Debug, Clone)]
pub struct Definition {
    pub ident_str: String,
    pub r#type: Box<Type>,
    // TODO: replace line_num and doc_url with a Location?
    // pub line_num: usize,
    // pub doc_url: Option<String>,
    pub loc: Option<Location>,
    pub nested_pos: NestedPos,
}

impl Definition {
    pub fn new_builtin(ident_str: String, r#type: Type) -> Definition {
        Definition {
            ident_str,
            r#type: Box::new(r#type),
            loc: None,
            nested_pos: Default::default(),
        }
    }
}

#[derive(Debug, Default, Clone)]
pub struct Obj {
    pub name: String,
    pub properties: Properties,
    pub read_only: bool,
    pub definition: Option<Definition>,
    pub is_http_headers: bool,
}

impl HasTypeProperties for Obj {
    fn get_type_properties_by_range(&self, partial_ident: &str) -> Vec<(&String, &Type)> {
        self.properties
            .range(partial_ident.to_string()..)
            .take_while(|(key, _v)| key.starts_with(partial_ident))
            .collect()
    }
    fn get_type_property(&self, ident: &str) -> Option<&Type> {
        if self.is_http_headers {
            return Some(&Type::String);
        }
        self.properties.get(ident)
    }
    fn obj(&self) -> Option<&Obj> {
        Some(self)
    }
}

#[derive(Debug, Clone, Default)]
pub struct FuncArg {
    pub name: Option<String>, // None if not named
    pub optional: bool,
    pub r#type: Option<Type>,
    pub default_value: Option<String>,
}

#[derive(Debug, Default, Clone)]
pub struct Func {
    pub name: String,
    pub definition: Option<Definition>,
    pub ret_type: Option<String>, // TEMP
    pub r#return: Option<Box<Type>>,
    pub doc: Option<String>,
    pub args: Vec<FuncArg>,
    pub restricted: Option<Vec<String>>,
}

impl Func {
    pub fn get_signature_string(&self) -> String {
        format!(
            "({})",
            self.args
                .iter()
                .filter_map(|arg| {
                    let mut str = String::new();
                    if let Some(ref r#type) = arg.r#type {
                        str.push_str(format!("{}", r#type).as_str());
                    }
                    if let Some(ref arg_name) = arg.name {
                        str.push_str(format!(" {}", arg_name).as_str());
                    }
                    if let Some(ref default_value) = arg.default_value {
                        str.push_str(format!(" = {}", default_value).as_str());
                    }
                    if arg.optional {
                        str = format!("[{}]", str);
                    }

                    if !str.is_empty() {
                        Some(str)
                    } else {
                        None
                    }
                })
                .collect::<Vec<String>>()
                .join(", ")
        )
    }
}

const DEFAULT_REQUEST_HEADERS: &[&str] = &[
    "host",
    "origin",
    "cookie",
    "user-agent",
    "referer",
    "if-none-match",
    "if-modified-since",
    "accept",
    "authorization",
];

const DEFAULT_RESPONSE_HEADERS: &[&str] = &[
    "vary",
    "origin",
    "server",
    "age",
    "expires",
    "etag",
    "last-modified",
    "content-type",
    "cache-control",
    "surrogate-control",
    "location",
    "set-cookie",
];

// https://github.com/varnishcache/varnish-cache/blob/a3bc025c2df28e4a76e10c2c41217c9864e9963b/lib/libvcc/vcc_backend.c#L121-L130
pub const PROBE_FIELDS: &[&str] = &[
    "url",
    "request",
    "expected_response",
    "timeout",
    "interval",
    "window",
    "threshold",
    "initial",
];

pub fn get_probe_field_types<'a>() -> HashMap<&'a str, Type> {
    HashMap::from([
        ("url", Type::String),
        ("request", Type::String),
        ("expected_response", Type::Number),
        ("timeout", Type::Duration),
        ("interval", Type::Duration),
        ("window", Type::Number),
        ("threshold", Type::Number),
        ("initial", Type::Number),
    ])
}

// https://github.com/varnishcache/varnish-cache/blob/a3bc025c2df28e4a76e10c2c41217c9864e9963b/lib/libvcc/vcc_backend.c#L311-L322
pub const BACKEND_FIELDS: &[&str] = &[
    "host",
    "port",
    "path",
    "host_header",
    "connect_timeout",
    "first_byte_timeout",
    "between_bytes_timeout",
    "probe",
    "max_connections",
    "proxy_header",
];

pub fn get_backend_field_types<'a>() -> HashMap<&'a str, Type> {
    HashMap::from([
        ("host", Type::String),
        ("port", Type::Number), // can be string
        ("path", Type::String),
        ("host_header", Type::String),
        ("connect_timeout", Type::Duration),
        ("first_byte_timeout", Type::Duration),
        ("between_bytes_timeout", Type::Duration),
        ("probe", Type::Probe),
        ("max_connections", Type::String),
        ("proxy_header", Type::String),
        // 7.0 fields
        ("via", Type::Backend),
        ("preamble", Type::Blob),
        ("authority", Type::String),
    ])
}

pub const RETURN_METHODS: &[&str] = &[
    "hit", "miss", "pass", "pipe", "retry", "restart", "fail", "synth", "hash", "deliver",
    "abandon", "lookup", "error", "purge",
];
pub fn get_varnish_builtins() -> Definitions {
    let req: Type = Type::Obj(Obj {
        name: "req".to_string(),
        read_only: false,
        properties: BTreeMap::from([
            (
                "http".to_string(),
                Type::Obj(Obj {
                    name: "req.http".to_string(),
                    read_only: false,
                    is_http_headers: true,
                    properties: BTreeMap::from_iter(
                        DEFAULT_REQUEST_HEADERS
                            .iter()
                            .map(|header| (header.to_string(), Type::String)),
                    ),
                    ..Obj::default()
                }),
            ),
            ("url".to_string(), Type::String),
            ("method".to_string(), Type::String),
            // ("hash".to_string(), Type::String), // varnish 3?
            ("proto".to_string(), Type::String),
            ("backend_hint".to_string(), Type::Backend),
            ("restarts".to_string(), Type::Number),
            ("ttl".to_string(), Type::Duration),
            ("grace".to_string(), Type::Duration),
            ("is_hitmiss".to_string(), Type::Bool),
            ("is_hitpass".to_string(), Type::Bool),
            ("do_esi".to_string(), Type::Bool),
            ("can_gzip".to_string(), Type::Bool),
            ("hash_ignore_busy".to_string(), Type::Bool),
            ("hash_always_miss".to_string(), Type::Bool),
            ("xid".to_string(), Type::String),
        ]),
        ..Obj::default()
    });

    let bereq: Type = Type::Obj(Obj {
        name: "bereq".to_string(),
        read_only: false,
        properties: BTreeMap::from([
            (
                "http".to_string(),
                Type::Obj(Obj {
                    name: "bereq.http".to_string(),
                    read_only: false,
                    is_http_headers: true,
                    properties: BTreeMap::from_iter(
                        DEFAULT_REQUEST_HEADERS
                            .iter()
                            .map(|header| (header.to_string(), Type::String)),
                    ),
                    ..Obj::default()
                }),
            ),
            ("url".to_string(), Type::String),
            ("method".to_string(), Type::String),
            ("xid".to_string(), Type::String),
            ("retries".to_string(), Type::Number),
            // ("hash".to_string(), Type::String),
            ("proto".to_string(), Type::String),
            ("backend".to_string(), Type::Backend),
            ("uncacheable".to_string(), Type::Bool),
            ("is_bgfetch".to_string(), Type::Bool),
            ("body".to_string(), Type::Body),
        ]),
        ..Obj::default()
    });

    let resp: Type = Type::Obj(Obj {
        name: "resp".to_string(),
        read_only: false,
        properties: BTreeMap::from([
            (
                "http".to_string(),
                Type::Obj(Obj {
                    name: "req.http".to_string(),
                    read_only: false,
                    is_http_headers: true,
                    properties: BTreeMap::from_iter(
                        DEFAULT_RESPONSE_HEADERS
                            .iter()
                            .map(|header| (header.to_string(), Type::String)),
                    ),
                    ..Obj::default()
                }),
            ),
            ("status".to_string(), Type::Number),
            ("reason".to_string(), Type::String),
            ("backend".to_string(), Type::Backend),
            ("is_streaming".to_string(), Type::Bool),
            ("body".to_string(), Type::Body),
        ]),
        ..Obj::default()
    });

    let beresp: Type = Type::Obj(Obj {
        name: "beresp".to_string(),
        read_only: false,
        properties: BTreeMap::from([
            (
                "http".to_string(),
                Type::Obj(Obj {
                    name: "req.http".to_string(),
                    read_only: false,
                    is_http_headers: true,
                    properties: BTreeMap::from_iter(
                        DEFAULT_RESPONSE_HEADERS
                            .iter()
                            .map(|header| (header.to_string(), Type::String)),
                    ),
                    ..Obj::default()
                }),
            ),
            ("age".to_string(), Type::Duration),
            ("backend.ip".to_string(), Type::String),
            ("backend.name".to_string(), Type::String),
            ("backend".to_string(), Type::Backend),
            ("do_esi".to_string(), Type::Bool),
            ("do_gunzip".to_string(), Type::Bool),
            ("do_gzip".to_string(), Type::Bool),
            ("do_stream".to_string(), Type::Bool),
            ("grace".to_string(), Type::Duration),
            ("keep".to_string(), Type::Duration),
            ("proto".to_string(), Type::String),
            ("reason".to_string(), Type::String),
            ("status".to_string(), Type::Number),
            // ("storage".to_string(), Type::String),
            ("storage_hint".to_string(), Type::String),
<<<<<<< HEAD
            ("ttl".to_string(), Type::Duration),
            ("uncacheable".to_string(), Type::Bool),
            ("was_304".to_string(), Type::Bool),
=======
            ("body".to_string(), Type::Body),
>>>>>>> 7d07f7ec
        ]),
        ..Obj::default()
    });

    let obj: Type = Type::Obj(Obj {
        name: "obj".to_string(),
        read_only: false,
        properties: BTreeMap::from([
            ("ttl".to_string(), Type::Duration),
            ("grace".to_string(), Type::Duration),
            ("keep".to_string(), Type::Duration),
            ("age".to_string(), Type::Duration),
            ("hits".to_string(), Type::Number),
            ("uncacheable".to_string(), Type::Bool),
            (
                "http".to_string(),
                Type::Obj(Obj {
                    name: "obj.http".to_string(),
                    read_only: false,
                    is_http_headers: true,
                    ..Default::default()
                }),
            ),
        ]),
        ..Obj::default()
    });

    let sess: Type = Type::Obj(Obj {
        name: "sess".to_string(),
        properties: BTreeMap::from([
            ("timeout_idle".to_string(), Type::Duration),
            ("xid".to_string(), Type::String),
        ]),
        ..Obj::default()
    });

    let client: Type = Type::Obj(Obj {
        name: "client".to_string(),
        read_only: true,
        properties: BTreeMap::from([
            ("ip".to_string(), Type::String),
            ("identity".to_string(), Type::String),
        ]),
        ..Obj::default()
    });

    let server: Type = Type::Obj(Obj {
        name: "server".to_string(),
        read_only: true,
        properties: BTreeMap::from([
            ("ip".to_string(), Type::String),
            ("hostname".to_string(), Type::String),
            ("identity".to_string(), Type::String),
        ]),
        ..Obj::default()
    });

    let local: Type = Type::Obj(Obj {
        name: "local".to_string(),
        read_only: true,
        properties: BTreeMap::from([
            ("ip".to_string(), Type::String),
            ("endpoint".to_string(), Type::String),
            ("socket".to_string(), Type::String),
        ]),
        ..Obj::default()
    });

    let remote: Type = Type::Obj(Obj {
        name: "remote".to_string(),
        read_only: true,
        properties: BTreeMap::from([("ip".to_string(), Type::String)]),
        ..Obj::default()
    });

    let regsub = Type::Func(Func {
        name: "regsub".to_string(),
        args: vec![
            FuncArg {
                r#type: Some(Type::String),
                name: Some("str".into()),
                ..Default::default()
            },
            FuncArg {
                r#type: Some(Type::String),
                name: Some("regex".into()),
                ..Default::default()
            },
            FuncArg {
                r#type: Some(Type::String),
                name: Some("sub".into()),
                ..Default::default()
            },
        ],
        r#return: Some(Box::new(Type::String)),
        ..Func::default()
    });

    let regsuball = Type::Func(Func {
        name: "regsuball".to_string(),
        args: vec![
            FuncArg {
                name: Some("str".into()),
                r#type: Some(Type::String),
                ..Default::default()
            },
            FuncArg {
                name: Some("regex".into()),
                r#type: Some(Type::String),
                ..Default::default()
            },
            FuncArg {
                name: Some("sub".into()),
                r#type: Some(Type::String),
                ..Default::default()
            },
        ],
        r#return: Some(Box::new(Type::String)),
        ..Func::default()
    });

    let synthetic = Type::Func(Func {
        name: "synthetic".to_string(),
        args: vec![FuncArg {
            name: Some("str".into()),
            r#type: Some(Type::String),
            ..Default::default()
        }],
        ..Func::default()
    });

    let hash_data = Type::Func(Func {
        name: "hash_data".to_string(),
        args: vec![FuncArg {
            name: Some("str".into()),
            r#type: Some(Type::String),
            ..Default::default()
        }],
        ..Func::default()
    });

    let ban = Type::Func(Func {
        name: "ban".to_string(),
        args: vec![FuncArg {
            name: Some("str".into()),
            r#type: Some(Type::String),
            ..Default::default()
        }],
        ..Func::default()
    });

    let now = Type::Time;

    Definitions {
        #[rustfmt::skip]
        properties: BTreeMap::from([
            ("req".into(),       Definition::new_builtin("req".into(),       req      )),
            ("bereq".into(),     Definition::new_builtin("bereq".into(),     bereq    )),
            ("resp".into(),      Definition::new_builtin("resp".into(),      resp     )),
            ("beresp".into(),    Definition::new_builtin("beresp".into(),    beresp   )),
            ("obj".into(),       Definition::new_builtin("obj".into(),       obj      )),
            ("sess".into(),      Definition::new_builtin("sess".into(),      sess     )),
            ("client".into(),    Definition::new_builtin("client".into(),    client   )),
            ("server".into(),    Definition::new_builtin("server".into(),    server   )),
            ("local".into(),     Definition::new_builtin("local".into(),     local    )),
            ("remote".into(),    Definition::new_builtin("remote".into(),    remote   )),
            ("regsub".into(),    Definition::new_builtin("regsub".into(),    regsub   )),
            ("regsuball".into(), Definition::new_builtin("regsuball".into(), regsuball)),
            ("synthetic".into(), Definition::new_builtin("synthetic".into(), synthetic)),
            ("hash_data".into(), Definition::new_builtin("hash_data".into(), hash_data)),
            ("ban".into(),       Definition::new_builtin("ban".into(),       ban)),
            ("now".into(),       Definition::new_builtin("now".into(),       now)),
        ]),
    }
}

/*
 * Check if provided `scope` contains provided type (`type_to_compare`). can_this_turn_into means
 * checking whether anything in `scope` can turn (cast) into `type_to_compare`.
 */
pub fn scope_contains_type(scope: &Type, type_to_compare: &Type, can_this_turn_into: bool) -> bool {
    if can_this_turn_into {
        if scope.can_this_cast_into(type_to_compare) {
            return true;
        }
    } else if scope.is_same_type_as(type_to_compare) {
        return true;
    }

    match scope {
        Type::Obj(obj) => obj
            .properties
            .values()
            .any(|prop| scope_contains_type(prop, type_to_compare, can_this_turn_into)),
        Type::Func(func) => match func.r#return {
            Some(ref ret_type) => {
                scope_contains_type(ret_type, type_to_compare, can_this_turn_into)
            }
            _ => false,
        },
        _ => false,
    }
}

pub fn scope_contains_writable(scope: &Type) -> bool {
    match scope {
        Type::Obj(obj) => !obj.read_only || obj.properties.values().any(scope_contains_writable),
        _ => false,
    }
}<|MERGE_RESOLUTION|>--- conflicted
+++ resolved
@@ -480,6 +480,7 @@
             ("backend.ip".to_string(), Type::String),
             ("backend.name".to_string(), Type::String),
             ("backend".to_string(), Type::Backend),
+            ("body".to_string(), Type::Body),
             ("do_esi".to_string(), Type::Bool),
             ("do_gunzip".to_string(), Type::Bool),
             ("do_gzip".to_string(), Type::Bool),
@@ -491,13 +492,9 @@
             ("status".to_string(), Type::Number),
             // ("storage".to_string(), Type::String),
             ("storage_hint".to_string(), Type::String),
-<<<<<<< HEAD
             ("ttl".to_string(), Type::Duration),
             ("uncacheable".to_string(), Type::Bool),
             ("was_304".to_string(), Type::Bool),
-=======
-            ("body".to_string(), Type::Body),
->>>>>>> 7d07f7ec
         ]),
         ..Obj::default()
     });
